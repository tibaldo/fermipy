--- conflicted
+++ resolved
@@ -184,11 +184,7 @@
     numfree = gta.get_free_param_vector().count(True)
 
     max_ts_thresholds = [None, 4, 9]
-<<<<<<< HEAD
     for max_ts in max_ts_thresholds:
-=======
-    for i, max_ts in enumerate(max_ts_thresholds):
->>>>>>> c24f566e
         if max_ts is not None:
             gta.free_sources(minmax_ts=[None, max_ts], free=False, exclude=[name])
 
@@ -202,11 +198,7 @@
         const_fit_results = gta.fit()
         if not const_fit_results['fit_success']:
             continue
-<<<<<<< HEAD
         const_srcmodel = gta.get_src_model(name)
-=======
-        const_srcmodel = copy.deepcopy(gta.get_src_model(name))
->>>>>>> c24f566e
 
         # rerun using shape fixed to full time fit
         # for the fixed-shape lightcurve
@@ -214,28 +206,9 @@
         fixed_fit_results = gta.fit()
         if not fixed_fit_results['fit_success']:
             continue
-<<<<<<< HEAD
         fixed_srcmodel = gta.get_src_model(name)
         break
-
-=======
-        fixed_srcmodel = copy.deepcopy(gta.get_src_model(name))
-        break
-
-    # if none of that ^ worked, give up...
-    try:
-        const_srcmodel
-        fixed_srcmodel
-    except NameError:
-        # dummy contents, hopefully this won't bite me in the backside later
-        const_srcmodel = copy.deepcopy(srcmodel)
-        fixed_srcmodel = copy.deepcopy(srcmodel)
-        fixed_fit_results = copy.deepcopy(fit_results)
-        const_fit_results = copy.deepcopy(fit_results)
-        fixed_fit_results['fit_success'] = False
-        const_fit_results['fit_success'] = False
-
->>>>>>> c24f566e
+    
     # special lc output
     o = {'flux_const': const_srcmodel['flux'],
          'loglike_const': const_fit_results['loglike'],
