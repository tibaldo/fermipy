--- conflicted
+++ resolved
@@ -161,14 +161,9 @@
    
  
 
-<<<<<<< HEAD
-def plotSED(castroData,ylims,TS_thresh=4.0,errSigma=1.0,specVals=[]):
-    """ Plot the SED 
-=======
 def plotSED(castroData, ylims, TS_thresh=4.0, errSigma=1.0, specVals=[]):
     """ Make a color plot (castro plot) of the (negative) log-likelihood as a function of 
     energy and flux normalization
->>>>>>> 7585fcf4
 
     castroData : A CastroData object, with the log-likelihood v. normalization for each energy bin
     ylims      : y-axis limits
@@ -201,13 +196,12 @@
         ax.loglog(castroData.specData.evals,spec)
         pass
 
-<<<<<<< HEAD
     return fig,ax
 
 
 
 def compare_SED(castroData1,castroData2,ylims,TS_thresh=4.0,errSigma=1.0,specVals=[]):
-    """ Plot the SED 
+    """ Compare two SEDs 
 
     castroData1: A CastroData object, with the log-likelihood v. normalization for each energy bin
     castroData2: A CastroData object, with the log-likelihood v. normalization for each energy bin
@@ -232,7 +226,7 @@
     
     ax.set_xlabel("Energy [GeV]")
     ax.set_ylabel(NORM_LABEL[castroData1.norm_type])
-=======
+
     err_pos = castroData.getLimits(0.32) - mles
     err_neg = mles - castroData.getLimits(0.32, upper=False)
 
@@ -251,7 +245,6 @@
     ax.errorbar(castroData.specData.evals[has_limit], ul_vals[has_limit],
                 xerr=(xerrs[0][has_limit], xerrs[1][has_limit]),
                 lw=1.35, ls='none', color='red', zorder=2, capsize=0)
->>>>>>> 7585fcf4
 
     plotSED_OnAxis(ax,castroData1,TS_thresh,errSigma,colorLim='blue',colorPoint='blue')
     plotSED_OnAxis(ax,castroData2,TS_thresh,errSigma,colorLim='red',colorPoint='red')
