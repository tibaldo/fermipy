--- conflicted
+++ resolved
@@ -39,7 +39,6 @@
     wcs = pywcs.WCS(inhdulist[0].header)
     map_shape = inhdulist[0].data.shape
 
-<<<<<<< HEAD
     t_eng = Table.read(infile,"EBOUNDS")
     t_scan = Table.read(infile,"SCANDATA")
     t_fit = Table.read(infile,"FITDATA")
@@ -73,26 +72,17 @@
     hdulist = pyfits.HDUList(outhdulist)
     hdulist.writeto(outfile,clobber=True)
     return hdulist
-=======
+
+
 def convert_tscube(infile,outfile):
     """Convert between old and new TSCube formats."""
-    hdulist = pyfits.open(infile)
+    inhdulist = pyfits.open(infile)
 
     # If already in the new-style format just write and exit
-    if 'DLOGLIKE_SCAN' in hdulist['SCANDATA'].columns.names:
+    if 'DLOGLIKE_SCAN' in inhdulist['SCANDATA'].columns.names:
         if infile != outfile:
             hdulist.writeto(outfile,clobber=True)
         return
-
-    # EBOUNDS
-    columns = hdulist['EBOUNDS'].columns
-    shape = hdulist['EBOUNDS'].data.field('E_MIN').shape
->>>>>>> b00dc864
-
-
-def convert_tscube(infile,outfile):
-    """Convert between old and new TSCube formats."""
-    inhdulist = pyfits.open(infile)
     
     # Get stuff out of the input file
     nrows = inhdulist['SCANDATA']._nrows
@@ -137,15 +127,10 @@
     norm_scan = inhdulist['SCANDATA'].data.field('NORMSCAN').reshape((nrows,npts,nebins)).swapaxes(1,2)
     nll_scan = inhdulist['SCANDATA'].data.field('NLL_SCAN').reshape((nrows,npts,nebins)).swapaxes(1,2)
 
-<<<<<<< HEAD
     # Adjust the "EBOUNDS" hdu
     columns = inhdulist['EBOUNDS'].columns
     columns.add_col(pyfits.Column(name=str('E_REF'),
                                   format='E', array=eref*1E3,
-=======
-    columns.add_col(pyfits.Column(name=str('E_REF'),
-                                  format='E', array=ectr*1E3,
->>>>>>> b00dc864
                                   unit='keV'))    
     columns.add_col(pyfits.Column(name=str('REF_FLUX'),
                                   format='D', array=flux,
@@ -163,7 +148,6 @@
     columns.change_unit('REF_DFDE_E_MAX','ph / (MeV cm2 s)')
     columns.change_name('NPRED',str('REF_NPRED'))
     
-<<<<<<< HEAD
     
     hdu_e = pyfits.BinTableHDU.from_columns(columns,name='EBOUNDS')
 
@@ -185,59 +169,6 @@
                                   dim=str('(%i)'%nebins)))
    
     columns.add_col(pyfits.Column(name=str('BIN_STATUS'), format='%iE'%nebins, array=ok_cube,
-=======
-    hdulist['EBOUNDS'] = pyfits.BinTableHDU.from_columns(columns,name='EBOUNDS')
-
-    # SCANDATA
-    columns = hdulist['SCANDATA'].columns
-
-    columns.change_name('NORMSCAN',str('NORM_SCAN'))
-
-    scandata = hdulist['SCANDATA'].data
-    
-    nebins = len(emin)
-    npts = scandata['NORM_SCAN'].shape[1]/nebins
-    nrows = scandata['NORM_SCAN'].shape[0]
-    
-    norm_scan = np.array(scandata['NORM_SCAN']).reshape((nrows,npts,nebins))
-    nll_scan = np.array(scandata['NLL_SCAN']).reshape((nrows,npts,nebins))    
-    shape = scandata.field('NORM_SCAN').shape
-
-    columns.del_col('NORM_SCAN')
-    columns.del_col('NLL_SCAN')
-    
-    columns.add_col(pyfits.Column(name=str('NORM_SCAN'), format='%iE'%(nebins*npts),
-                                  dim=str('(%i,%i)'%(npts,nebins))))
-
-    columns.add_col(pyfits.Column(name=str('DLOGLIKE_SCAN'), format='%iE'%(nebins*npts),
-                                  dim=str('(%i,%i)'%(npts,nebins))))
-
-#    columns.add_col(pyfits.Column(name=str('E_MIN'), format='%iE'%nebins,
-#                                  unit='keV',
-#                                  dim=str('(%i)'%nebins)))
-#    columns.add_col(pyfits.Column(name=str('E_REF'), format='%iE'%nebins,
-#                                  unit='keV',
-#                                  dim=str('(%i)'%nebins)))
-#    columns.add_col(pyfits.Column(name=str('E_MAX'), format='%iE'%nebins,
-#                                  unit='keV',
-#                                  dim=str('(%i)'%nebins)))    
-#    columns.add_col(pyfits.Column(name=str('REF_DFDE'), format='%iE'%nebins,
-#                                  unit='ph / (MeV cm2 s)',
-#                                  dim=str('(%i)'%nebins)))
-#    columns.add_col(pyfits.Column(name=str('REF_DFDE_E_MIN'), format='%iE'%nebins,
-#                                  unit='ph / (MeV cm2 s)',
-#                                  dim=str('(%i)'%nebins)))
-#    columns.add_col(pyfits.Column(name=str('REF_DFDE_E_MAX'), format='%iE'%nebins,
-#                                  unit='ph / (MeV cm2 s)',
-#                                  dim=str('(%i)'%nebins)))    
-#    columns.add_col(pyfits.Column(name=str('REF_FLUX'), format='%iE'%nebins,
-#                                  unit='ph / (cm2 s)',
-#                                  dim=str('(%i)'%nebins)))
-#    columns.add_col(pyfits.Column(name=str('REF_EFLUX'), format='%iE'%nebins,
-#                                  unit='MeV / (cm2 s)',
-#                                  dim=str('(%i)'%nebins)))
-    columns.add_col(pyfits.Column(name=str('REF_NPRED'), format='%iE'%nebins,
->>>>>>> b00dc864
                                   dim=str('(%i)'%nebins)))
        
     columns.add_col(pyfits.Column(name=str('NORM'), format='%iE'%nebins, array=ncube,
@@ -258,64 +189,8 @@
     columns.add_col(pyfits.Column(name=str('LOGLIKE'), format='%iE'%nebins, array=nll_cube,
                                   dim=str('(%i)'%nebins)))
 
-<<<<<<< HEAD
     columns.add_col(pyfits.Column(name=str('NORM_SCAN'), format='%iE'%(nebins*npts), array=norm_scan,
                                   dim=str('(%i,%i)'%(npts,nebins))))
-=======
-    columns.add_col(pyfits.Column(name=str('LOGLIKE'), format='%iD'%nebins,
-                                  dim=str('(%i)'%nebins)))
-    
-    columns.add_col(pyfits.Column(name=str('BIN_OK'), format='%iE'%nebins,
-                                  dim=str('(%i)'%nebins)))
-    
-    
-    hdulist['SCANDATA'] = pyfits.BinTableHDU.from_columns(columns,name='SCANDATA',
-                                                          nrows=nrows)
-    scandata = hdulist['SCANDATA'].data
-
-    # transpose gives row-wise
-
-    ts_map = hdulist['PRIMARY'].data.reshape((nrows))
-    ncube = np.rollaxis(hdulist['N_CUBE'].data,0,3).reshape((nrows,nebins))
-    errpcube = np.rollaxis(hdulist['ERRPCUBE'].data,0,3).reshape((nrows,nebins))
-    errncube = np.rollaxis(hdulist['ERRNCUBE'].data,0,3).reshape((nrows,nebins))
-    tscube = np.rollaxis(hdulist['TSCUBE'].data,0,3).reshape((nrows,nebins))
-    nll_cube = np.rollaxis(hdulist['NLL_CUBE'].data,0,3).reshape((nrows,nebins))
-    ok_cube = np.rollaxis(hdulist['TSCUBE_OK'].data,0,3).reshape((nrows,nebins))
-    n_map = hdulist['N_MAP'].data.reshape((nrows))
-    errp_map = hdulist['ERRP_MAP'].data.reshape((nrows))
-    errn_map = hdulist['ERRN_MAP'].data.reshape((nrows))
-    
-    scandata['NORM_SCAN'] = np.swapaxes(norm_scan,1,2)
-    scandata['DLOGLIKE_SCAN'] = np.swapaxes(nll_scan,1,2)
-    scandata['NORM'][...] = ncube
-    scandata['NORM_ERRP'][...] = errpcube
-    scandata['NORM_ERRN'][...] = errncube
-    scandata['TS'][...] = tscube
-    scandata['LOGLIKE'][...] = nll_cube
-    scandata['BIN_OK'][...] = ok_cube
-    
-#    scandata['E_MIN'][...] = hdulist['EBOUNDS'].data['E_MIN']
-#    scandata['E_REF'][...] = hdulist['EBOUNDS'].data['E_REF']
-#    scandata['E_MAX'][...] = hdulist['EBOUNDS'].data['E_MAX']    
-#    scandata['REF_DFDE'][...] = hdulist['EBOUNDS'].data['REF_DFDE']
-#    scandata['REF_DFDE_E_MIN'][...] = hdulist['EBOUNDS'].data['REF_DFDE_E_MIN']
-#    scandata['REF_DFDE_E_MAX'][...] = hdulist['EBOUNDS'].data['REF_DFDE_E_MAX']
-#    scandata['REF_EFLUX'][...] = hdulist['EBOUNDS'].data['REF_EFLUX']
-#    scandata['REF_FLUX'][...] = hdulist['EBOUNDS'].data['REF_FLUX']
-#    scandata['REF_NPRED'][...] = hdulist['EBOUNDS'].data['REF_NPRED']    
-    
-    m = scandata['NORM_ERRN'] > 0
-    scandata['NORM_ERR'][m] = 0.5*(scandata['NORM_ERRP'][m]+scandata['NORM_ERRN'][m])
-    scandata['NORM_ERR'][~m] = scandata['NORM_ERRP'][~m]
-    scandata['NORM_UL'][...] = scandata['NORM'] + 2.0*scandata['NORM_ERR']
-
-    hdulist['SCANDATA'].header['UL_CONFIDENCE'] = 0.95
-
-    # FITDATA
-    
-    columns = pyfits.ColDefs([])
->>>>>>> b00dc864
 
     columns.add_col(pyfits.Column(name=str('DLOGLIKE_SCAN'), format='%iE'%(nebins*npts), array=nll_scan,
                                   dim=str('(%i,%i)'%(npts,nebins))))
@@ -332,21 +207,6 @@
 
     hdulist['SCANDATA'].header['UL_CONF'] = 0.95
 
-<<<<<<< HEAD
-=======
-    fitdata['TS'] = ts_map
-
-#    del hdulist['N_MAP']
-#    del hdulist['ERRP_MAP']
-#    del hdulist['ERRN_MAP']
-#    del hdulist['TSMAP_OK']
-    
-#    del hdulist['NLL_CUBE']
-#    del hdulist['ERRPCUBE']
-#    del hdulist['ERRNCUBE']
-#    del hdulist['TSCUBE_OK']
-    
->>>>>>> b00dc864
     hdulist.writeto(outfile,clobber=True)
 
     return hdulist
@@ -1199,7 +1059,7 @@
                                         
         fitScanner.writeFitsFile(str(outfile), str("gttscube"))
 
-        #convert_tscube(str(outfile),str(outfile))
+        convert_tscube(str(outfile),str(outfile))
         
         tscube = sed.TSCube.create_from_fits(outfile)
         ts_map = tscube.tsmap        
