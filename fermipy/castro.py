--- conflicted
+++ resolved
@@ -13,14 +13,10 @@
 """
 from __future__ import absolute_import, division, print_function
 import numpy as np
-<<<<<<< HEAD
 from scipy.interpolate import UnivariateSpline, splrep, splev
 import scipy
 
 from astropy.table import Table, Column
-=======
-from astropy.table import Table
->>>>>>> 7585fcf4
 import astropy.units as u
 from fermipy.wcs_utils import wcs_add_energy_axis
 from fermipy.skymap import read_map_from_fits, Map
@@ -198,19 +194,10 @@
             while np.sign(self._interp.derivative(self._interp.x[ix0])) == np.sign(
                     self._interp.derivative(self._interp.x[ix1])):
                 ix0 += 1
-<<<<<<< HEAD
  
             self._mle = scipy.optimize.brentq(self._interp.derivative,
                                               self._interp.x[ix0], self._interp.x[ix1],
                                               xtol=1e-10 * np.median(self._interp.x))
-=======
-
-            self._mle = brentq(
-                self._interp.derivative,
-                self._interp.x[ix0], self._interp.x[ix1],
-                xtol=1e-10 * np.median(self._interp.x)
-            )
->>>>>>> 7585fcf4
 
     def mle(self):
         """ return the maximum likelihood estimate 
@@ -682,13 +669,8 @@
         return tab
 
     @staticmethod
-<<<<<<< HEAD
     def stack_nll(shape,components,ylims,weights=None):
-        """ Combine the log-likelihoods from a number of components.
-=======
-    def stack_nll(shape, components, weights=None):
         """Combine the log-likelihoods from a number of components.
->>>>>>> 7585fcf4
 
         Parameters
         ----------
@@ -864,7 +846,6 @@
 
         emin = np.array(tab_e['E_MIN'])
         emax = np.array(tab_e['E_MAX'])
-<<<<<<< HEAD
         try:
             if str(tab_e['E_MIN'].unit) == 'keV':
                 emin /= 1000.
@@ -876,7 +857,6 @@
         except:
             pass
 
-=======
         npred = np.array(tab_s['NORM'] * tab_e['REF_NPRED'])
         dfde = np.array(tab_s['NORM'] * tab_e['REF_DFDE'])
         flux = np.array(tab_s['NORM'] * tab_e['REF_FLUX'])
@@ -884,14 +864,6 @@
         dfde_err = np.array(tab_s['NORM_ERR'] * tab_e['REF_DFDE'])
         
         sd = SpecData(emin, emax, dfde, flux, eflux, npred, dfde_err)
->>>>>>> 7585fcf4
-
-        npred = np.array(tab_s['NORM']*tab_e['REF_NPRED'])
-        dfde = np.array(tab_s['NORM']*tab_e['REF_DFDE'])
-        flux = np.array(tab_s['NORM']*tab_e['REF_FLUX'])
-        eflux = np.array(tab_s['NORM']*tab_e['REF_EFLUX'])
-        
-        sd = SpecData(emin,emax,dfde,flux,eflux,npred)    
         return CastroData(norm_vals, nll_vals, sd, norm_type)
 
     @staticmethod
